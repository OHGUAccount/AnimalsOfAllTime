from django.core.paginator import Paginator
from django.contrib.auth.decorators import login_required
from django.contrib.auth.models import User
from django.http import HttpResponse

from django.shortcuts import redirect, render
from django.template.defaultfilters import slugify
from django.utils.decorators import method_decorator
from django.urls import reverse
from django.views import View

from registration.backends.simple.views import RegistrationView

from wildthoughts.forms import AnimalForm, UserListForm
from wildthoughts.models import Animal, Discussion, UserList, UserProfile


class IndexView(View):
    def get(self, request):
        overrated_animals = Animal.objects.order_by('-downvotes')[:5]
        underrated_animals = Animal.objects.order_by('-upvotes')[:5]
        context_dict = {
            'overrated_animals': overrated_animals,
            'underrated_animals': underrated_animals
        }
        return render(request, 'wildthoughts/base/index.html', context=context_dict)
    

class OverratedView(View):
    def get(self, request):
        overrated_animals = Animal.objects.order_by('-downvotes')
        length = overrated_animals.__len__()/2
        overrated_animals = Animal.objects.order_by('-downvotes')[:length]
        context_dict = {
            'overrated_animals': overrated_animals,
        }
        return render(request, 'wildthoughts/animal/overrated.html', context=context_dict)
    

class UnderratedView(View):
    def get(self, request):
        underrated_animals = Animal.objects.order_by('-upvotes')
        length = underrated_animals.__len__()/2
        underrated_animals = Animal.objects.order_by('-upvotes')[:length]
        context_dict = {
            'underrated_animals': underrated_animals,
        }
        return render(request, 'wildthoughts/animal/underrated.html', context=context_dict)


class AnimalView(View):
    def get(self, request, animal_name_slug):
        animal = Animal.objects.get(slug=animal_name_slug)
        return render(request, 'wildthoughts/animal/animal.html', context={'animal': animal})
    

class ListAnimalsView(View):
    def get(self, request):
        # set up pagination
        p = Paginator(Animal.objects.all(), 20)
        page = request.GET.get('page')
        animals = p.get_page(page)
        return render(request, 'wildthoughts/animal/list_animals.html', {'animals':animals})
    

class ListProfileView(View):
    def get(self, request):
        # set up pagination
        p = Paginator(UserProfile.objects.all(), 20)
        page = request.GET.get('page')
        profiles = p.get_page(page)
        return render(request, 'wildthoughts/profile/list_profiles.html', {'profiles':profiles})
    

class SearchView(View):
    def post(self, request):
        searched = request.POST['searched']
        category = request.POST['category']

        if not searched:
            results = None
        elif category == 'Animals':
            results = Animal.objects.filter(name__contains=searched)
        elif category == 'Discussions':
            results = Discussion.objects.filter(title__contains=searched)
        elif category == 'Lists':
            results = UserList.objects.filter(title__contains=searched)
        elif category == 'Profiles':
            results = UserProfile.objects.filter(user__username__contains=searched)
        context_dict = {
            'searched': searched,
            'category': category,
            'results': results
        }
        
        return render(request, 'wildthoughts/base/search.html', context=context_dict)

    
class AddAnimalView(View):
    @method_decorator(login_required)
    def get(self, request):
        form = AnimalForm()
        return render(request, 'wildthoughts/animal/add_animal.html', {'form': form})

    @method_decorator(login_required)
    def post(self, request):
        form = AnimalForm(request.POST, request.FILES) 

        if form.is_valid():
            animal = form.save(commit=False)
            author = UserProfile.objects.get(user=request.user)
            animal.author = author
            animal.slug = slugify(animal.name)
            animal.save()
            return redirect(reverse('wildthoughts:animal', kwargs={'animal_name_slug': animal.slug}))
        else:
            print(form.errors)

        return render(request, 'wildthoughts/animal/add_animal.html', {'form': form})


class NewRegistrationView(RegistrationView):
    # create an instance of UserProfile when the user registers
    def register(self, form):
        new_user = super().register(form)
        UserProfile.objects.get_or_create(user=new_user)
        return new_user
    
    def get_success_url(self, user):
            return reverse('wildthoughts:index')


class UserListView(View):
    def get(self, request):
        # set up pagination
        p = Paginator(UserList.objects.all(), 20)
        page = request.GET.get('page')
        user_lists = p.get_page(page)
        
        return render(request, 'wildthoughts/user_list/user_list.html', context={'user_lists': user_lists})
    
    
class ProfileView(View):
    def get(self, request, username):
        profile = UserProfile.objects.get(user=User.objects.get(username=username))
<<<<<<< HEAD
        loguser = None
        if (request.user.is_authenticated):
            loguser = request.user
        
        return render(request, 'wildthoughts/profile/profile.html', context={'profile': profile, 'loguser':loguser})
    
    
    


    


    
=======
        return render(request, 'wildthoughts/profile/profile.html', context={'profile': profile})
    

class AddUserListView(View):
    @method_decorator(login_required)
    def get(self, request):
        form = UserListForm()
        animals = Animal.objects.all()
        return render(request, 'wildthoughts/user_list/add_user_list.html', {'animals': animals, 'form': form})
    
    @method_decorator(login_required)
    def post(self, request):
        form = UserListForm(request.POST)
        animals = Animal.objects.all()

        if form.is_valid():
            user_list = form.save(commit=False)
            author = UserProfile.objects.get(user=request.user)
            user_list.author = author
            user_list.save()
            form.save_m2m() 
            return redirect(reverse('wildthoughts:lists'))
        else:
            print(form.errors)

        return render(request, 'wildthoughts/user_list/add_user_list.html', {'animals': animals, 'form': form})
>>>>>>> ed9711c1
<|MERGE_RESOLUTION|>--- conflicted
+++ resolved
@@ -143,7 +143,6 @@
 class ProfileView(View):
     def get(self, request, username):
         profile = UserProfile.objects.get(user=User.objects.get(username=username))
-<<<<<<< HEAD
         loguser = None
         if (request.user.is_authenticated):
             loguser = request.user
@@ -157,9 +156,6 @@
     
 
 
-    
-=======
-        return render(request, 'wildthoughts/profile/profile.html', context={'profile': profile})
     
 
 class AddUserListView(View):
@@ -184,5 +180,4 @@
         else:
             print(form.errors)
 
-        return render(request, 'wildthoughts/user_list/add_user_list.html', {'animals': animals, 'form': form})
->>>>>>> ed9711c1
+        return render(request, 'wildthoughts/user_list/add_user_list.html', {'animals': animals, 'form': form})